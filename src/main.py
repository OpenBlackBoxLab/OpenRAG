--- conflicted
+++ resolved
@@ -13,20 +13,12 @@
 See the LICENSE file in the root directory of this project for details.
 """
 import time
-<<<<<<< HEAD
-=======
 import json
 import os
->>>>>>> 147d5b74
 from pymilvus import DataType, FieldSchema, utility
 from openrag.chunk_vectorization import chunk_vectorization
 from openrag.text_chunking import text_chunking
 from openrag.text_extraction import text_extraction
-<<<<<<< HEAD
-from openrag.utils import azure_helper
-from openrag.vectordb.milvus_adapter import init_milvus_connection
-from openrag.vectordb.store_vectors import create_collection_schema, store_vectors
-=======
 from openrag.utils import azure_queue_handler, azure_storage_handler
 from openrag.vectordb.milvus_adapter import init_milvus_connection
 from openrag.vectordb.store_vectors import create_collection_schema, store_vectors
@@ -73,39 +65,10 @@
 if len(processed_documents) == 0:
     print("No documents to process")
     exit()
->>>>>>> 147d5b74
 
 try:
     settings = json.loads((azure_storage_handler.download_blob("settings.json", "settings")).decode("utf-8")) # type: ignore
 
-<<<<<<< HEAD
-for raw_pds_filename in raw_pds_filenames:
-    raw_pds_filename = raw_pds_filename.split(".")[0]
-    
-    start_time = time.time()
-    
-    print("Processing: " + raw_pds_filename)
-    
-    text_extraction.extract_and_preprocess_pdf(raw_pds_filename)
-    text_chunking.chunk_and_save(raw_pds_filename)
-    chunk_vectorization.vectorize_and_store(raw_pds_filename, 'ada', 3072)
-    
-    print("Processing time: " + str(time.time() - start_time))
-    print("=========================================")
-
-vectorized_filenames = azure_helper.list_blobs("vectorized-dicts")
-all_vectors = []
-all_sources = []
-global_indexing = dict()
-
-for vectorized_filename in vectorized_filenames:
-    vectors = azure_helper.get_vectorized_dict(vectorized_filename.split(".")[0])
-    
-    index_data = dict()
-    index_data["len"] = len(vectors)
-    index_data["start"] = len(all_vectors)
-    
-=======
     if (settings['current_collection'] == "vector_collection_politics"):
         collection_name = "vector_collection_politics_tmp"
     else:
@@ -125,38 +88,23 @@
     index_data["len"] = len(vectors)
     index_data["start"] = len(all_vectors)
     
->>>>>>> 147d5b74
     for vector in vectors:
         all_vectors.append(vector)
         all_sources.append(vectorized_filename.split(".")[0])
         
     index_data["end"] = len(all_vectors)-1
     
-<<<<<<< HEAD
-    global_indexing[vectorized_filename] = index_data
-
-print(global_indexing)
-
-init_milvus_connection()
-
-if "vector_collection_politics" in utility.list_collections():
-    utility.drop_collection("vector_collection_politics")
-=======
     global_indexing[vectorized_filename.split('.')[0]] = index_data
 
 init_milvus_connection()
 
 if collection_name in utility.list_collections():
     utility.drop_collection(collection_name)
->>>>>>> 147d5b74
 index_field = FieldSchema(name="index", dtype=DataType.INT64, is_primary=True)
 vector_field = FieldSchema(name="vector", dtype=DataType.FLOAT_VECTOR, dim=3072)
 source_field = FieldSchema(name="source", dtype=DataType.VARCHAR, max_length=256)
 schema = create_collection_schema([index_field, vector_field, source_field])
 
-<<<<<<< HEAD
-store_vectors("vector_collection_politics", schema, all_vectors, vector_field.name, all_sources)
-=======
 store_vectors(collection_name, schema, all_vectors, vector_field.name, all_sources)
 
 settings = dict()
@@ -165,5 +113,4 @@
 azure_storage_handler.upload_blob("global_indexing.json", "settings", global_indexing)
 
 for document in processed_documents:
-    requests.patch(os.environ.get("ENTITIES_API_URL") + "/parties/" + document, json={"state": "available"})
->>>>>>> 147d5b74
+    requests.patch(os.environ.get("ENTITIES_API_URL") + "/parties/" + document, json={"state": "available"})